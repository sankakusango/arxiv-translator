--- conflicted
+++ resolved
@@ -78,17 +78,9 @@
 
     # ファイルかフォルダかを判定してコピー
     if os.path.isfile(src):
-<<<<<<< HEAD
-        shutil.copy2(src, dst)  # メタデータも含めてコピー
-        logger.info("ファイルが正常にコピーされました, dst: %s", dst)
-    elif os.path.isdir(src):
-        shutil.copytree(src, dst)  # フォルダ全体をコピー
-        logger.info("フォルダが正常にコピーされました, dst: %s", dst)
-=======
         shutil.copy2(src, dst)
     elif os.path.isdir(src):
         shutil.copytree(src, dst, dirs_exist_ok=overwrite)
->>>>>>> 0b6f22a0
     else:
         raise ValueError(f"無効なコピー元: {src}")
 
